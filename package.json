--- conflicted
+++ resolved
@@ -1,10 +1,6 @@
 {
   "name": "fast-json-format",
-<<<<<<< HEAD
-  "version": "0.1.1",
-=======
   "version": "0.3.0",
->>>>>>> 72775714
   "description": "Fast JSON formatting library",
   "main": "src/index.js",
   "keywords": [
