/**
 * Pretty-prints a JSON-like string without parsing.
 * Optimized: static lookup tables, fewer charCodeAt() calls, and no per-call setup.
 *
 * @param {string} input
 * @param {string} indent
 * @returns {string}
 */

// --- ✅ static lookup tables created ONCE ---
const STRUCTURAL = new Uint8Array(128);
const WHITESPACE = new Uint8Array(128);
(() => {
  [34, 44, 58, 91, 93, 123, 125].forEach((c) => (STRUCTURAL[c] = 1)); // " , : [ ] { }
  [9, 10, 13, 32].forEach((c) => (WHITESPACE[c] = 1)); // \t \n \r space
})();

function fastJsonFormat(input, indent = '  ') {
  if (input === undefined) return '';

  if (typeof input !== 'string') {
    try {
      return JSON.stringify(input, null, indent);
    } catch {
      return '';
    }
  }

  const s = String(input);
  const n = s.length;
  const useIndent = typeof indent === 'string' ? indent : '  ';
  const pretty = useIndent.length > 0;

  const out = [];
  let level = 0;

  const indents = [''];
  const getIndent = (k) => {
    if (!pretty) return '';
    if (indents[k] !== undefined) return indents[k];
    let cur = indents[indents.length - 1];
    for (let j = indents.length; j <= k; j++) {
      cur += useIndent;
      indents[j] = cur;
    }
    return indents[k];
  };

  const QUOTE = 34;
  const BACKSLASH = 92;
  const OPEN_BRACE = 123;
  const CLOSE_BRACE = 125;
  const OPEN_BRACKET = 91;
  const CLOSE_BRACKET = 93;
  const COMMA = 44;
  const COLON = 58;

<<<<<<< HEAD
=======
  // Helper: check if character code is a valid hex digit (0-9, A-F, a-f)
  const isHexDigit = (code) => {
    return (code >= 48 && code <= 57) ||   // 0-9
           (code >= 65 && code <= 70) ||   // A-F
           (code >= 97 && code <= 102);    // a-f
  };

  // Helper: parse 4 hex digits starting at position j
  // Returns -1 if invalid, otherwise the code point
  const parseHex4 = (j) => {
    if (j + 4 > n) return -1;
    const c1 = s.charCodeAt(j);
    const c2 = s.charCodeAt(j + 1);
    const c3 = s.charCodeAt(j + 2);
    const c4 = s.charCodeAt(j + 3);
    if (!isHexDigit(c1) || !isHexDigit(c2) || !isHexDigit(c3) || !isHexDigit(c4)) {
      return -1;
    }
    // Fast hex parsing without parseInt
    let val = 0;
    // First digit
    val = c1 <= 57 ? c1 - 48 : (c1 <= 70 ? c1 - 55 : c1 - 87);
    // Second digit
    val = (val << 4) | (c2 <= 57 ? c2 - 48 : (c2 <= 70 ? c2 - 55 : c2 - 87));
    // Third digit
    val = (val << 4) | (c3 <= 57 ? c3 - 48 : (c3 <= 70 ? c3 - 55 : c3 - 87));
    // Fourth digit
    val = (val << 4) | (c4 <= 57 ? c4 - 48 : (c4 <= 70 ? c4 - 55 : c4 - 87));
    return val;
  };

  // Scan a JSON string starting at index of opening quote `i` (s[i] === '"').
  // Returns index just after the closing quote and decodes \uXXXX sequences.
>>>>>>> 72775714
  const scanString = (i) => {
    out.push('"'); // opening quote
    let j = i + 1;
    let lastCopy = j; // track where we last copied from
    
    while (j < n) {
      const c = s.charCodeAt(j);
<<<<<<< HEAD
      if (c === QUOTE) {
        j++;
        out.push(s.slice(i, j));
        return j;
      }
      if (c === BACKSLASH) {
        j++;
        if (j < n && s.charCodeAt(j) === 117) j += 5;
        else j++;
=======
      if (c === QUOTE) { // end of string
        // Copy any remaining content before the closing quote
        if (j > lastCopy) {
          out.push(s.slice(lastCopy, j));
        }
        out.push('"'); // closing quote
        return j + 1;
      }
      if (c === BACKSLASH) {
        const backslashPos = j;
        j++;
        if (j < n && s.charCodeAt(j) === 117 /* 'u' */) {
          // Found \uXXXX - try to decode it to actual unicode character
          const codePoint = parseHex4(j + 1);
          
          if (codePoint >= 0) {
            // Valid hex sequence - decode it
            // Copy everything up to the backslash
            if (backslashPos > lastCopy) {
              out.push(s.slice(lastCopy, backslashPos));
            }
            // Convert to actual unicode character
            out.push(String.fromCharCode(codePoint));
            j += 5; // skip 'u' + 4 hex digits
            lastCopy = j;
            continue;
          }
          // If parsing failed, reset and let it be copied as-is
          j = backslashPos + 1;
        }
        // For other escapes (or invalid \u), just skip the escaped char
        if (j < n) j++;
>>>>>>> 72775714
        continue;
      }
      j++;
    }
<<<<<<< HEAD
    out.push(s.slice(i, n));
=======
    // Unterminated: copy remaining content (forgiving)
    if (n > lastCopy) {
      out.push(s.slice(lastCopy, n));
    }
>>>>>>> 72775714
    return n;
  };

  let i = 0;
  while (i < n) {
    // 🔥 Faster inline skipWS (no per-call function)
    while (i < n && WHITESPACE[s.charCodeAt(i)]) i++;
    if (i >= n) break;

    const c = s.charCodeAt(i);

    if (c === QUOTE) {
      i = scanString(i);
      continue;
    }

    if (c === OPEN_BRACE || c === OPEN_BRACKET) {
      const openCh = s[i];
      const closeCh = c === OPEN_BRACE ? '}' : ']';
      let k = i + 1;
      while (k < n && WHITESPACE[s.charCodeAt(k)]) k++;
      if (k < n && s[k] === closeCh) {
        out.push(openCh, closeCh);
        i = k + 1;
        continue;
      }
      out.push(openCh);
      if (pretty) out.push('\n', getIndent(level + 1));
      level++;
      i++;
      continue;
    }

    if (c === CLOSE_BRACE || c === CLOSE_BRACKET) {
      level = level > 0 ? level - 1 : 0;
      if (pretty) out.push('\n', getIndent(level));
      out.push(s[i]);
      i++;
      continue;
    }

    if (c === COMMA) {
      out.push(',');
      if (pretty) out.push('\n', getIndent(level));
      i++;
      continue;
    }

    if (c === COLON) {
      if (pretty) out.push(':', ' ');
      else out.push(':');
      i++;
      continue;
    }

    // 🔥 inline scanAtom (cached charCode)
    let j = i;
    while (j < n) {
      const cj = s.charCodeAt(j);
      if (STRUCTURAL[cj] || WHITESPACE[cj]) break;
      j++;
    }
    if (j > i) out.push(s.slice(i, j));
    i = j;
  }

  return out.join('');
}

module.exports = fastJsonFormat;<|MERGE_RESOLUTION|>--- conflicted
+++ resolved
@@ -55,17 +55,12 @@
   const COMMA = 44;
   const COLON = 58;
 
-<<<<<<< HEAD
-=======
-  // Helper: check if character code is a valid hex digit (0-9, A-F, a-f)
-  const isHexDigit = (code) => {
-    return (code >= 48 && code <= 57) ||   // 0-9
-           (code >= 65 && code <= 70) ||   // A-F
-           (code >= 97 && code <= 102);    // a-f
-  };
+  // --- Unicode helper functions from main branch ---
+  const isHexDigit = (code) =>
+    (code >= 48 && code <= 57) || // 0-9
+    (code >= 65 && code <= 70) || // A-F
+    (code >= 97 && code <= 102);  // a-f
 
-  // Helper: parse 4 hex digits starting at position j
-  // Returns -1 if invalid, otherwise the code point
   const parseHex4 = (j) => {
     if (j + 4 > n) return -1;
     const c1 = s.charCodeAt(j);
@@ -75,91 +70,57 @@
     if (!isHexDigit(c1) || !isHexDigit(c2) || !isHexDigit(c3) || !isHexDigit(c4)) {
       return -1;
     }
-    // Fast hex parsing without parseInt
     let val = 0;
-    // First digit
     val = c1 <= 57 ? c1 - 48 : (c1 <= 70 ? c1 - 55 : c1 - 87);
-    // Second digit
     val = (val << 4) | (c2 <= 57 ? c2 - 48 : (c2 <= 70 ? c2 - 55 : c2 - 87));
-    // Third digit
     val = (val << 4) | (c3 <= 57 ? c3 - 48 : (c3 <= 70 ? c3 - 55 : c3 - 87));
-    // Fourth digit
     val = (val << 4) | (c4 <= 57 ? c4 - 48 : (c4 <= 70 ? c4 - 55 : c4 - 87));
     return val;
   };
 
-  // Scan a JSON string starting at index of opening quote `i` (s[i] === '"').
-  // Returns index just after the closing quote and decodes \uXXXX sequences.
->>>>>>> 72775714
+  // --- Unified scanString: fast path + Unicode decoding ---
   const scanString = (i) => {
-    out.push('"'); // opening quote
+    out.push('"');
     let j = i + 1;
-    let lastCopy = j; // track where we last copied from
-    
+    let lastCopy = j;
+
     while (j < n) {
       const c = s.charCodeAt(j);
-<<<<<<< HEAD
       if (c === QUOTE) {
-        j++;
-        out.push(s.slice(i, j));
-        return j;
-      }
-      if (c === BACKSLASH) {
-        j++;
-        if (j < n && s.charCodeAt(j) === 117) j += 5;
-        else j++;
-=======
-      if (c === QUOTE) { // end of string
-        // Copy any remaining content before the closing quote
-        if (j > lastCopy) {
-          out.push(s.slice(lastCopy, j));
-        }
-        out.push('"'); // closing quote
+        if (j > lastCopy) out.push(s.slice(lastCopy, j));
+        out.push('"');
         return j + 1;
       }
+
       if (c === BACKSLASH) {
         const backslashPos = j;
         j++;
         if (j < n && s.charCodeAt(j) === 117 /* 'u' */) {
-          // Found \uXXXX - try to decode it to actual unicode character
           const codePoint = parseHex4(j + 1);
-          
           if (codePoint >= 0) {
-            // Valid hex sequence - decode it
-            // Copy everything up to the backslash
-            if (backslashPos > lastCopy) {
-              out.push(s.slice(lastCopy, backslashPos));
-            }
-            // Convert to actual unicode character
+            if (backslashPos > lastCopy) out.push(s.slice(lastCopy, backslashPos));
             out.push(String.fromCharCode(codePoint));
             j += 5; // skip 'u' + 4 hex digits
             lastCopy = j;
             continue;
           }
-          // If parsing failed, reset and let it be copied as-is
           j = backslashPos + 1;
         }
-        // For other escapes (or invalid \u), just skip the escaped char
         if (j < n) j++;
->>>>>>> 72775714
         continue;
       }
+
       j++;
     }
-<<<<<<< HEAD
-    out.push(s.slice(i, n));
-=======
-    // Unterminated: copy remaining content (forgiving)
-    if (n > lastCopy) {
-      out.push(s.slice(lastCopy, n));
-    }
->>>>>>> 72775714
+
+    // Unterminated string fallback
+    if (n > lastCopy) out.push(s.slice(lastCopy, n));
     return n;
   };
 
+  // --- Main scan loop ---
   let i = 0;
   while (i < n) {
-    // 🔥 Faster inline skipWS (no per-call function)
     while (i < n && WHITESPACE[s.charCodeAt(i)]) i++;
     if (i >= n) break;
 
@@ -209,7 +170,7 @@
       continue;
     }
 
-    // 🔥 inline scanAtom (cached charCode)
+    // Fast atom scan
     let j = i;
     while (j < n) {
       const cj = s.charCodeAt(j);
